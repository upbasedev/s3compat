--- conflicted
+++ resolved
@@ -364,11 +364,7 @@
         let tagging = if result.1 == 200 {
             let result_string = String::from_utf8_lossy(&result.0);
             println!("{}", result_string);
-<<<<<<< HEAD
-            Some(serde_xml::deserialize(result_string.as_bytes())?)
-=======
             Some(serde_xml::from_reader(result_string.as_bytes())?)
->>>>>>> fb37a88e
         } else {
             None
         };
@@ -389,11 +385,7 @@
         let request = Request::new(self, "/", command);
         let result = request.response_data()?;
         let result_string = String::from_utf8_lossy(&result.0);
-<<<<<<< HEAD
-        let deserialized: ListBucketResult = serde_xml::deserialize(result_string.as_bytes())?;
-=======
         let deserialized: ListBucketResult = serde_xml::from_reader(result_string.as_bytes())?;
->>>>>>> fb37a88e
         Ok((deserialized, result.1))
     }
 
